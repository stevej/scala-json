import sbt._
import com.twitter.sbt._


<<<<<<< HEAD
class ScalaJsonProject(info: ProjectInfo) extends StandardProject(info) {
  val specs = "org.scala-tools.testing" %% "specs" % "1.6.5"
=======
class ScalaJsonProject(info: ProjectInfo) extends StandardProject(info) with SubversionPublisher {
  val specs = "org.scala-tools.testing" % "specs" % "1.6.2.1"
  val vscaladoc = "org.scala-tools" % "vscaladoc" % "1.1-md-3"
>>>>>>> 7a8063b6

  override def subversionRepository = Some("http://svn.local.twitter.com/maven-public/")

  override def disableCrossPaths = false

  override def compileOptions = super.compileOptions ++ Seq(Unchecked) ++
    compileOptions("-encoding", "utf8")

  override def pomExtra =
    <licenses>
      <license>
        <name>Apache 2</name>
        <url>http://www.apache.org/licenses/LICENSE-2.0.txt</url>
        <distribution>repo</distribution>
      </license>
      <license>
        <name>Scala License</name>
        <url>http://www.scala-lang.org/node/146</url>
        <distribution>repo</distribution>
      </license>
    </licenses>
}<|MERGE_RESOLUTION|>--- conflicted
+++ resolved
@@ -2,14 +2,10 @@
 import com.twitter.sbt._
 
 
-<<<<<<< HEAD
-class ScalaJsonProject(info: ProjectInfo) extends StandardProject(info) {
-  val specs = "org.scala-tools.testing" %% "specs" % "1.6.5"
-=======
 class ScalaJsonProject(info: ProjectInfo) extends StandardProject(info) with SubversionPublisher {
   val specs = "org.scala-tools.testing" % "specs" % "1.6.2.1"
+  val specs = "org.scala-tools.testing" %% "specs" % "1.6.5"
   val vscaladoc = "org.scala-tools" % "vscaladoc" % "1.1-md-3"
->>>>>>> 7a8063b6
 
   override def subversionRepository = Some("http://svn.local.twitter.com/maven-public/")
 
