--- conflicted
+++ resolved
@@ -16,13 +16,8 @@
 
 package com.twitter.json
 
-<<<<<<< HEAD
-import scala.collection.Map
-import scala.collection.immutable.EmptyMap
+import extensions._
 import scala.util.Sorting
-=======
-import extensions._
->>>>>>> 2f3b6af0
 import scala.util.parsing.combinator._
 
 
@@ -157,17 +152,10 @@
       case array: Array[_] => array.map(build(_).body).mkString("[", ",", "]")
       case list: Seq[_] =>
         list.map(build(_).body).mkString("[", ",", "]")
-<<<<<<< HEAD
-      case map: Map[_, _] =>
+      case map: scala.collection.Map[_, _] =>
         Sorting.stableSort[(Any, Any), String](map.elements.collect, { case (k, v) => k.toString }).map { case (k, v) =>
           quote(k.toString) + ":" + build(v).body
         }.mkString("{", ",", "}")
-=======
-      case map: scala.collection.Map[_, _] =>
-        (for ((key, value) <- map.elements) yield {
-          quote(key.toString) + ":" + build(value).body
-        }).mkString("{", ",", "}")
->>>>>>> 2f3b6af0
       case x: JsonSerializable => x.toJson()
       case x =>
         quote(x.toString)
